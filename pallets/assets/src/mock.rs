// This file is part of Substrate.

// Copyright (C) 2019-2022 Parity Technologies (UK) Ltd.
// SPDX-License-Identifier: Apache-2.0

// Licensed under the Apache License, Version 2.0 (the "License");
// you may not use this file except in compliance with the License.
// You may obtain a copy of the License at
//
// 	http://www.apache.org/licenses/LICENSE-2.0
//
// Unless required by applicable law or agreed to in writing, software
// distributed under the License is distributed on an "AS IS" BASIS,
// WITHOUT WARRANTIES OR CONDITIONS OF ANY KIND, either express or implied.
// See the License for the specific language governing permissions and
// limitations under the License.

//! Test environment for Assets pallet.

use super::*;
use crate as pallet_assets;

use frame_support::{
	construct_runtime, parameter_types,
	traits::{ConstU32, ConstU64, GenesisBuild},
};
use sp_core::H256;
use sp_runtime::{
	testing::Header,
	traits::{BlakeTwo256, IdentityLookup},
};
<<<<<<< HEAD
use pallet_omniverse_protocol::{traits::OmniverseAccounts, OmniverseTokenProtocol, VerifyResult, VerifyError};

=======
use pallet_omniverse_protocol::{OmniverseTokenProtocol, traits::OmniverseAccounts, VerifyResult, VerifyError};
>>>>>>> 77fa014c
type UncheckedExtrinsic = frame_system::mocking::MockUncheckedExtrinsic<Test>;
type Block = frame_system::mocking::MockBlock<Test>;

construct_runtime!(
	pub enum Test where
		Block = Block,
		NodeBlock = Block,
		UncheckedExtrinsic = UncheckedExtrinsic,
	{
		System: frame_system::{Pallet, Call, Config, Storage, Event<T>},
		Balances: pallet_balances::{Pallet, Call, Storage, Config<T>, Event<T>},
		Assets: pallet_assets::{Pallet, Call, Storage, Event<T>},
	}
);

impl frame_system::Config for Test {
	type BaseCallFilter = frame_support::traits::Everything;
	type BlockWeights = ();
	type BlockLength = ();
	type RuntimeOrigin = RuntimeOrigin;
	type RuntimeCall = RuntimeCall;
	type Index = u64;
	type BlockNumber = u64;
	type Hash = H256;
	type Hashing = BlakeTwo256;
	type AccountId = u64;
	type Lookup = IdentityLookup<Self::AccountId>;
	type Header = Header;
	type RuntimeEvent = RuntimeEvent;
	type BlockHashCount = ConstU64<250>;
	type DbWeight = ();
	type Version = ();
	type PalletInfo = PalletInfo;
	type AccountData = pallet_balances::AccountData<u64>;
	type OnNewAccount = ();
	type OnKilledAccount = ();
	type SystemWeightInfo = ();
	type SS58Prefix = ();
	type OnSetCode = ();
	type MaxConsumers = ConstU32<2>;
}

impl pallet_balances::Config for Test {
	type Balance = u64;
	type DustRemoval = ();
	type RuntimeEvent = RuntimeEvent;
	type ExistentialDeposit = ConstU64<1>;
	type AccountStore = System;
	type WeightInfo = ();
	type MaxLocks = ();
	type MaxReserves = ();
	type ReserveIdentifier = [u8; 8];
}

#[derive(Default)]
pub struct OmniverseProtocol();

impl OmniverseAccounts for OmniverseProtocol {
	fn verify_transaction(data: &OmniverseTokenProtocol) -> Result<VerifyResult, VerifyError> {
		if data.signature == [0; 65] {
			return Err(VerifyError::SignatureError);
		}

		Ok(VerifyResult::Success)
	}

    fn get_transaction_count(pk: [u8; 64]) -> u128 {
		0
	}

    fn is_malicious(pk: [u8; 64]) -> bool {
		false
	}

    fn get_chain_id() -> u8 {
		1
	}
}

impl Config for Test {
	type RuntimeEvent = RuntimeEvent;
	type Balance = u128;
	type AssetId = u32;
	type Currency = Balances;
	type ForceOrigin = frame_system::EnsureRoot<u64>;
	type AssetDeposit = ConstU64<1>;
	type AssetAccountDeposit = ConstU64<10>;
	type MetadataDepositBase = ConstU64<1>;
	type MetadataDepositPerByte = ConstU64<1>;
	type ApprovalDeposit = ConstU64<1>;
	type StringLimit = ConstU32<50>;
	type Freezer = TestFreezer;
	type WeightInfo = ();
	type Extra = ();
	type OmniverseProtocol = OmniverseProtocol;
<<<<<<< HEAD
=======
}

#[derive(Default)]
pub struct OmniverseProtocol();

impl OmniverseAccounts for OmniverseProtocol {
	fn verify_transaction(data: &OmniverseTokenProtocol) -> Result<VerifyResult, VerifyError> {
		if data.signature == [0; 65] {
			return Err(VerifyError::SignatureError);
		}

		Ok(VerifyResult::Success)
	}

    fn get_transaction_count(_pk: [u8; 64]) -> u128 {
		0
	}

    fn is_malicious(_pk: [u8; 64]) -> bool {
		false
	}

    fn get_chain_id() -> u8 {
		1
	}
>>>>>>> 77fa014c
}


use std::collections::HashMap;

#[derive(Copy, Clone, Eq, PartialEq, Debug)]
pub enum Hook {
	Died(u32, u64),
}
parameter_types! {
	static Frozen: HashMap<(u32, u64), u128> = Default::default();
	static Hooks: Vec<Hook> = Default::default();
}

pub struct TestFreezer;
impl FrozenBalance<u32, u64, u128> for TestFreezer {
	fn frozen_balance(asset: u32, who: &u64) -> Option<u128> {
		Frozen::get().get(&(asset, *who)).cloned()
	}

	fn died(asset: u32, who: &u64) {
		Hooks::mutate(|v| v.push(Hook::Died(asset, *who)));

		// Sanity check: dead accounts have no balance.
		assert!(Assets::balance(asset, *who).is_zero());
	}
}

pub(crate) fn set_frozen_balance(asset: u32, who: u64, amount: u128) {
	Frozen::mutate(|v| {
		v.insert((asset, who), amount);
	});
}

pub(crate) fn clear_frozen_balance(asset: u32, who: u64) {
	Frozen::mutate(|v| {
		v.remove(&(asset, who));
	});
}

pub(crate) fn hooks() -> Vec<Hook> {
	Hooks::get().clone()
}

pub(crate) fn take_hooks() -> Vec<Hook> {
	Hooks::take()
}

pub(crate) fn new_test_ext() -> sp_io::TestExternalities {
	let mut storage = frame_system::GenesisConfig::default().build_storage::<Test>().unwrap();

	let config: pallet_assets::GenesisConfig<Test> = pallet_assets::GenesisConfig {
		assets: vec![
			// id, owner, is_sufficient, min_balance
			(999, 0, true, 1),
		],
		metadata: vec![
			// id, name, symbol, decimals
			(999, "Token Name".into(), "TOKEN".into(), 10),
		],
		accounts: vec![
			// id, account_id, balance
			(999, 1, 100),
		],
	};

	config.assimilate_storage(&mut storage).unwrap();

	let mut ext: sp_io::TestExternalities = storage.into();
	// Clear thread local vars for https://github.com/paritytech/substrate/issues/10479.
	ext.execute_with(|| take_hooks());
	ext.execute_with(|| System::set_block_number(1));
	ext
}<|MERGE_RESOLUTION|>--- conflicted
+++ resolved
@@ -29,12 +29,8 @@
 	testing::Header,
 	traits::{BlakeTwo256, IdentityLookup},
 };
-<<<<<<< HEAD
 use pallet_omniverse_protocol::{traits::OmniverseAccounts, OmniverseTokenProtocol, VerifyResult, VerifyError};
 
-=======
-use pallet_omniverse_protocol::{OmniverseTokenProtocol, traits::OmniverseAccounts, VerifyResult, VerifyError};
->>>>>>> 77fa014c
 type UncheckedExtrinsic = frame_system::mocking::MockUncheckedExtrinsic<Test>;
 type Block = frame_system::mocking::MockBlock<Test>;
 
@@ -130,34 +126,6 @@
 	type WeightInfo = ();
 	type Extra = ();
 	type OmniverseProtocol = OmniverseProtocol;
-<<<<<<< HEAD
-=======
-}
-
-#[derive(Default)]
-pub struct OmniverseProtocol();
-
-impl OmniverseAccounts for OmniverseProtocol {
-	fn verify_transaction(data: &OmniverseTokenProtocol) -> Result<VerifyResult, VerifyError> {
-		if data.signature == [0; 65] {
-			return Err(VerifyError::SignatureError);
-		}
-
-		Ok(VerifyResult::Success)
-	}
-
-    fn get_transaction_count(_pk: [u8; 64]) -> u128 {
-		0
-	}
-
-    fn is_malicious(_pk: [u8; 64]) -> bool {
-		false
-	}
-
-    fn get_chain_id() -> u8 {
-		1
-	}
->>>>>>> 77fa014c
 }
 
 
