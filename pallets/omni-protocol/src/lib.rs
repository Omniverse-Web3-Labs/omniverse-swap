--- conflicted
+++ resolved
@@ -21,11 +21,7 @@
 	use frame_system::pallet_prelude::*;
 	use sp_std::vec::Vec;
 	use codec::{Encode, Decode};
-<<<<<<< HEAD
-	use sp_io::crypto;	
-=======
 	use sp_io::crypto;
->>>>>>> 77fa014c
 	use super::types::{OmniverseTokenProtocol, VerifyResult, VerifyError};
 	use super::traits::OmniverseAccounts;
 
